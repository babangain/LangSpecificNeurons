<<<<<<< HEAD
import wandb, torch, tqdm, sys, os, json, math, gc, pickle, argparse
# os.environ["CUDA_VISIBLE_DEVICES"] = "4"
=======
import wandb, torch, tqdm, sys, os, json, math, gc, pickle
os.environ["CUDA_VISIBLE_DEVICES"] = "0"
>>>>>>> 0dbec8e9
from pathlib import Path
sys.path.append(Path(__file__).parent.parent.__str__())
from typing import List, Tuple, Union, Any
from dataset import XNLIDatasetHF
from lora_models import ModelForCLSWithLoRA
from utils import models_map
from datasets import load_dataset
from torch.utils.data import Dataset, DataLoader
from lora_cls_finetune_si import LoRAFineTuner

class Evaluator:
    def __init__(self, device: torch.device, config: dict):
        self.device = device
        self.config = config
        self.config_path = self.config["config_path"]
        out = LoRAFineTuner.load_model(config_path=self.config_path, checkpoint_name=self.config["ckpt_name"], device=self.device)
        self.model = out["model"]
        self.config_data = out["config_data"]
        
        self.model_name = self.config_data["config"]["model_name"]
        self.model_name_srt = self.model_name.split("/")[-1]
        self.task_name = self.config_data["config"]["task_name"]
        self.train_lang = self.config_data["config"]["lang"]
        self.finetune_lang = self.config_data["config"]["finetune_lang"]
        self.method = self.config_data["config"]["method"]
        self.eval_lang = self.config["eval_lang"]
        self.int_by = self.config["intervene_by"]
        
        self.eval_path = Path(Path.cwd(), f"outputs/task_eval/{self.model_name_srt}_finetune_{self.task_name}")
        if not self.eval_path.exists():
            Path.mkdir(self.eval_path, parents=True, exist_ok=True)
        
    def _get_intervene_config(self, intervene_lang: str, is_activate: bool) -> dict:
        """intervene_lang = yy"""
        lang = intervene_lang
        lang_neuron_path = Path(Path.cwd(), f"outputs/lang_neurons/{self.model_name_srt}/{self.method}/lang_neuron_data.pkl")
        if lang_neuron_path.exists():
            lang_neuron = pickle.load(open(lang_neuron_path, "rb"))
            print(f"The lang neurons data is loaded from {lang_neuron_path}")
        else:
            raise ValueError(f"{lang_neuron_path} doesn't exist!")

        act_data_path = Path(Path.cwd(), f"outputs/activation/{self.model_name_srt}/act_stat/rel_{lang}.pkl")
        if act_data_path.exists():
            act_data = pickle.load(open(act_data_path, "rb"))
            print(f"The activation data is loaded from {act_data_path}")
        else:
            raise ValueError(f"{act_data_path} doesn't exist!")
        
        mean_act = act_data[self.int_by].to(self.device) # (L, 4d)
        index = lang_neuron["lang_to_neuron"][lang].to(self.device) # (N, 2)
        value = mean_act[index[:, 0], index[:, 1]] # (N,)
        intervene_config = {
            "indices": index,
            "value": value if is_activate else torch.zeros_like(value)
        }
        return intervene_config
   
    def _forward_batch(self, batch: dict, intervene_config: Union[dict, None]) -> torch.tensor:
        input_ids = batch["input_ids"].to(self.device) # (b, T)
        attention_mask = batch["attention_mask"].to(self.device) # (b, T)
        self.model.eval()
        with torch.no_grad(), torch.amp.autocast(device_type="cuda"):
            out = self.model(input_ids=input_ids, attention_mask=attention_mask, intervene_config=intervene_config)["logits"]
        return out # (b, c)
    
    def _calc_acc_batch(self, pred_outputs: torch.tensor, true_outputs: torch.tensor) -> torch.tensor:
        pred_outputs = pred_outputs.to(self.device)
        true_outputs = true_outputs.to(self.device)
        assert pred_outputs.dim() == 2, f"pred_outputs.shape = {pred_outputs.shape} must be (b, c)"
        assert true_outputs.dim() == 1, f"true_outputs.shape = {true_outputs.shape} must be (b,)"
        acc = (pred_outputs.argmax(dim=-1) == true_outputs).to(torch.float32).mean()
        return torch.tensor(acc.item()) # returns the tensor as a scalar number 
    
    def _evaluate_dataloader(self, intervene_config: Union[dict, None]) -> float:
        with tqdm.tqdm(iterable=self.eval_dl, desc=f"[EVAL] on lang {self.eval_lang}", total=len(self.eval_dl), unit="batch", colour="green") as pbar:
            acc_list = []
            for i, batch in enumerate(pbar):   
                pred_out = self._forward_batch(batch=batch, intervene_config=intervene_config) # (b, c)  
                true_out = batch["labels"] # (b,)   
                acc = self._calc_acc_batch(pred_outputs=pred_out, true_outputs=true_out)
                acc_list.append(acc)
                pbar.set_postfix({"acc": f"{acc:.3f}"})  
        eval_acc = sum(acc_list)/len(acc_list)
        return float(eval_acc)
    
    def evaluate(self) -> None:
        lang = self.eval_lang
        intervene_config = self._get_intervene_config(intervene_lang=self.eval_lang, is_activate=True)

        self.eval_ds = XNLIDatasetHF(model_name=self.model_name, lang=lang, max_context_len=self.config_data["config"]["max_context_length"], frac=self.config["eval_frac"], is_train=False)
        self.eval_dl = DataLoader(self.eval_ds, batch_size=self.config["batch_size"], shuffle=False, drop_last=True)
        
        if self.config["is_zero_shot"]:
            acc = self._evaluate_dataloader(intervene_config=None)
            if self.train_lang == lang:
                res1 = f"[RESULT] Train lang: {self.train_lang}, Finetune lang: {self.finetune_lang}, Eval lang: {self.eval_lang}, Direct acc: {acc}"
            else:
                res1 = f"[RESULT] Train lang: {self.train_lang}, Finetune lang: {self.finetune_lang}, Eval lang: {self.eval_lang}, Zero shot acc: {acc}"
        else:
            res1 = f"[RESULT] Train lang: {self.train_lang}, Finetune lang: {self.finetune_lang}, Eval lang: {self.eval_lang}, Zero shot acc: NOT CALCULATED"                
            
        print(res1)
        int_acc = self._evaluate_dataloader(intervene_config=intervene_config)
        res2 = f"[RESULT] Train lang: {self.train_lang}, Finetune lang: {self.finetune_lang}, Eval lang: {self.eval_lang}, Intervene acc: {int_acc}"
        print(res2)
        
        with open(Path(self.eval_path, f"{self.config['ckpt_name'].split('/')[0]}_{self.method}_train_{self.train_lang}_finetune_{self.finetune_lang}_eval_{self.eval_lang}_{self.int_by}_result.txt"), "w") as f:
            f.writelines("\n".join([res1, res2]))
              
def main(config: dict, device: torch.device) -> None:
    evaluator = Evaluator(device=device, config=config)
    evaluator.evaluate()
    print("DONE")
    
if __name__ == "__main__":
    parser = argparse.ArgumentParser(description="Evaluation script for language model")
    parser.add_argument("--ckpt_name", type=str, required=True, help="Checkpoint name")
    parser.add_argument("--ckpt_id", type=str, required=True, help="Checkpoint id")
    parser.add_argument("--eval_lang", type=str, required=True, help="Language for evaluation")
    parser.add_argument("--is_zero_shot", type=int, required=True, help="Whether the evaluation is zero-shot")
    parser.add_argument("--intervene_by", type=str, required=True, help="Type of intervention - [mean_p95_act, mean_p90_act, mean_p75_act, mean_mu_act]")
    args = parser.parse_args()
    
    config = {
        "config_path": Path(f"/raid/speech/soumen/MS_Research/LangSpecificNeurons/outputs/ckpt/Meta-Llama-3.1-8B_finetune_XNLI-SLH/{args.ckpt_name}/master_config.pkl"),
        "ckpt_name": f"checkpoint-{args.ckpt_id}/pytorch_model.bin",
        "eval_lang": args.eval_lang,
        "batch_size": 8,
        "eval_frac": 1.0,
        "is_zero_shot": bool(args.is_zero_shot),
        "intervene_by": args.intervene_by
    }
    device = torch.device("cuda" if torch.cuda.is_available() else "cpu")
    print(f"Using {device}...")
    main(config=config, device=device)
        
<|MERGE_RESOLUTION|>--- conflicted
+++ resolved
@@ -1,10 +1,5 @@
-<<<<<<< HEAD
 import wandb, torch, tqdm, sys, os, json, math, gc, pickle, argparse
 # os.environ["CUDA_VISIBLE_DEVICES"] = "4"
-=======
-import wandb, torch, tqdm, sys, os, json, math, gc, pickle
-os.environ["CUDA_VISIBLE_DEVICES"] = "0"
->>>>>>> 0dbec8e9
 from pathlib import Path
 sys.path.append(Path(__file__).parent.parent.__str__())
 from typing import List, Tuple, Union, Any
@@ -98,6 +93,7 @@
         self.eval_ds = XNLIDatasetHF(model_name=self.model_name, lang=lang, max_context_len=self.config_data["config"]["max_context_length"], frac=self.config["eval_frac"], is_train=False)
         self.eval_dl = DataLoader(self.eval_ds, batch_size=self.config["batch_size"], shuffle=False, drop_last=True)
         
+        
         if self.config["is_zero_shot"]:
             acc = self._evaluate_dataloader(intervene_config=None)
             if self.train_lang == lang:
