--- conflicted
+++ resolved
@@ -22,6 +22,7 @@
         self.model_name_srt = self.model_name.split("/")[-1]
         self.task_name = self.config_data["config"]["task_name"]
         self.train_lang = self.config_path.parent.name.split("_")[1]
+        self.frozen_lang = "_".join(self.config_path.parent.name.split("_")[3:5]) if self.config_path.parent.name.split("_")[3] else ""
         self.frozen_lang = "_".join(self.config_path.parent.name.split("_")[3:5]) if self.config_path.parent.name.split("_")[3] else ""
         self.eval_lang = self.config["eval_lang"]
         
@@ -101,6 +102,15 @@
         else:
             res1 = f"[RESULT] Train lang: {self.train_lang}, Frozen lang: {self.frozen_lang}, Eval lang: {self.eval_lang}, Zero shot acc: NOT CALCULATED"                
             
+        if self.config["is_zero_shot"]:
+            acc = self._evaluate_dataloader(intervene_config=None)
+            if self.train_lang == lang:
+                res1 = f"[RESULT] Train lang: {self.train_lang}, Frozen lang: {self.frozen_lang}, Eval lang: {self.eval_lang}, Direct acc: {acc}"
+            else:
+                res1 = f"[RESULT] Train lang: {self.train_lang}, Frozen lang: {self.frozen_lang}, Eval lang: {self.eval_lang}, Zero shot acc: {acc}"
+        else:
+            res1 = f"[RESULT] Train lang: {self.train_lang}, Frozen lang: {self.frozen_lang}, Eval lang: {self.eval_lang}, Zero shot acc: NOT CALCULATED"                
+            
         print(res1)
         int_acc = self._evaluate_dataloader(intervene_config=intervene_config)
         res2 = f"[RESULT] Train lang: {self.train_lang}, Frozen lang: {self.frozen_lang}, Eval lang: {self.eval_lang}, Intervene acc: {int_acc}"
@@ -116,6 +126,12 @@
         "eval_lang": os.getenv("EVAL_LANG"),
         "batch_size": int(os.getenv("BATCH_SIZE", 8)),
         "eval_frac": float(os.getenv("EVAL_FRAC", 1.0)),
+        "is_zero_shot": bool(int(os.getenv("IS_ZERO_SHOT"))),
+        "config_path": Path(os.getenv("CONFIG_PATH")),
+        "ckpt_name": os.getenv("CKPT_NAME"),
+        "eval_lang": os.getenv("EVAL_LANG"),
+        "batch_size": int(os.getenv("BATCH_SIZE", 8)),
+        "eval_frac": float(os.getenv("EVAL_FRAC", 1.0)),
         "is_zero_shot": bool(int(os.getenv("IS_ZERO_SHOT")))
     }
     evaluator = Evaluator(device=device, config=config)
@@ -123,11 +139,7 @@
     print("DONE")
     
 if __name__ == "__main__":
-<<<<<<< HEAD
     os.environ["CUDA_VISIBLE_DEVICES"] = "1"
-=======
-    os.environ["CUDA_VISIBLE_DEVICES"] = "4"
->>>>>>> 71af06c9
     torch.cuda.empty_cache()
     device = torch.device("cuda" if torch.cuda.is_available() else "cpu")
     print(f"Using {device}...")
